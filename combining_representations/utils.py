import numpy as np
import graspy
from sklearn.metrics import pairwise_distances
from scipy.stats import gaussian_kde
import matplotlib.pyplot as plt
import seaborn as sns

from learn2rank import learn2rank as l2r

def generate_latent_positions(n=50, d=2, acorn=None):
    """
    A function to generate an adjacency matrix.
    
    Input
    n - int
        If P is None then n is the number of latent positions to randomly generate.
    d - int
        If P is None the d is the dimension of the latent positions.
    acorn - int
        Random seed.
        
    Return
    X - np.array (shape=(n,d))
        An array of uniformly distributed points in the positive unit sphere
    """
    
    if acorn is not None:
        np.random.seed(acorn)
        
    mvns = np.random.multivariate_normal(np.zeros(d), np.eye(d), size=n)

    mvns = abs(mvns) / np.linalg.norm(mvns, axis=1)[:, None]

    unis = np.random.uniform(size=n)**(1/d)
    X = mvns * unis[:, None]
                
    return X
  

def generate_distance_matrix(A, embedding_functions, covariance_functions, ind=0,acorn=None):
    """
    A function to generate a distance matrix given an adjacency matrix. The ith column of the
    distance matrix is the Euclidean distance from the first node in the graph to the other
    nodes in the ith embedding.
    
    Input
    A - np.array (shape=(n,n))
        Probability matrix or adjacency matrix.
    emebedding_functions - list of functions (length=J)
        Embedding methods for A.
    covariance_functions - list of np.arrays (length=J)
        Functions estimate the covariance used to calculate distances.
    ind - int
        Index of v star.
    acorn - int
        Random seed.
        
    Return
    dist_matrix - np.array (shape=(n, J))
        Distance matrix where the ith column is the Euclidean distance from v_star
        to all of the other nodes in the graph in the ith embedding.
    """
    
    if acorn is not None:
        np.random.seed(acorn)
        
    n = A.shape[0]
        
    J = len(covariance_functions)
            
    dist_matrix = np.zeros((n, J))
    
    for j, embed in enumerate(embedding_functions):
        if j == 0:
            temp_X = embed(A)
        else:
            temp_X = np.sqrt(n) * embed(A)
            
        if isinstance(covariance_functions[j], np.ndarray):
            temp_cov = covariance_functions[j]
        else:
            temp_cov = covariance_functions[j](temp_X, ind)
            
        diffs = np.array([temp_X[ind] - temp_X[i] for i in range(n)])
        dist_matrix[:, j] = np.sqrt(np.array([diffs[i].T @ temp_cov @ diffs[i] for i in range(n)]))
       
        if np.sum(dist_matrix[:, j] < 0) > 0:
            print("i broke on distance %i"%(j))
    return dist_matrix


def generate_S_indices(dist_matrix, alpha, n_inds=1, return_new_dists=False, beta=0.5):
    """
    A function to generate the nodes of interest.
    
    Input
    dist_matrix - np.array (shape=(n,J))
        Array containing the distances between the vertex of interest and the other n - 1
        vertices. It is assumed that the vertex of interest is indexed by 0.
    alpha - float or array-like
        Coefficients of the distances to generate the ground truth. alpha can only be an int
        if J == 2. If alpha is array-like then the sum of alpha must be 1.
    n_inds - int or func
        Number of vertices in the vertex set of interest. If n_inds is a function then the
        ceiling of n_inds(n) is used.
        
    Return
    S - np.array (length=n_inds)
        A list of indices of length n_inds in range(1,n) corresponding to vertices of interest.
    """
    
    n, J = dist_matrix.shape
    
    if isinstance(alpha, float) or alpha == 0 or alpha == 1:
        if J == 2:
            alpha = [alpha, 1-alpha]
        elif J == 4:
            alpha = np.array([beta*alpha, beta*(1-alpha), (1-beta)*alpha, (1-beta)*(1-alpha)])
    
    if not np.isclose(np.sum(alpha), 1):
        print(np.sum(alpha))
        assert np.sum(alpha) == 1
    
    if not isinstance(n_inds, int):
        n_inds = int(np.math.ceil(n_inds(n)))
    
    new_distances = np.average(dist_matrix, axis=1, weights=alpha)
    
    new_nearest_neighbors = np.argsort(new_distances)
    
    S = new_nearest_neighbors[1:n_inds+1]
    
    if return_new_dists:
        return S, new_distances
    else:
        return S

def generate_2d_rotation(theta=0, acorn=None):
    if acorn is not None:
        np.random.seed(acorn)
    
    R = np.array([
        [np.cos(theta), np.sin(theta)],
        [-np.sin(theta), np.cos(theta)]
    ])
    
    return R

def identity(X, ind):
    _, d = X.shape
    return np.eye(d)


def rank_distance(true_ranks, estimated_ranks):
    return np.mean(abs(true_ranks - estimated_ranks))


def mean_reciprocal_rank(rank_lists, inds):
    """
    Calculates mean reciprocal rank given a rank list and set of indices of interest.
    
    Input
    rank_list - array-like (length=n-1)
        A ranked array-like of objects (assumed to be integers).
    inds - array-like (length<=n-1)
        A array-like of objects (assumed to be integers).
        
    Return
    mrr - float
        Mean reciprocal rank of the objects in inds.
    """
    mrrs = np.zeros(len(rank_lists))
    
    for i, r in enumerate(rank_lists):
        mrrs[i] = np.mean(1 / (np.array([np.where(r == s)[0][0] for s in inds])))
        
    return mrrs


def mean_rank(rank_list, inds):
    ranks = np.array([np.where(rank_list == i)[0][0] for i in inds]) + 1
#     print(ranks)
    return np.mean(ranks)


def remove_S_indices(rank_lists, S_indices):
    new_rank_lists = []
    for i, r in enumerate(rank_lists):
        idx = np.array([np.where(r == s)[0][0] for s in S_indices])
        new_rank_lists.append(np.delete(r, idx))
        
    return new_rank_lists


def average_rank(rank_lists, s_star_indices):
    
    average_ranks = np.zeros(len(rank_lists))
    
    for i, r in enumerate(rank_lists):
        average_ranks[i] = np.mean(np.array([np.where(r == s)[0][0] for s in s_star_indices]))
    
    return average_ranks


def monte_carlo(mc_its, P, embedding_functions, covariance_functions, 
                alpha, n_inds, s_stars, latent=True, poc=False, 
                metric='rank', beta=0.25, k=1,
                acorn=None, solver='pulp'):
    """
    Function to run a bunch of simulations.
    
    See documentation for above functions.
    
    Return
    mmrs - np.array (shape=(mc_its, J+1))
        Matrix of mean reciprocal ranks for each of the embedding functions and the estimated
        optimal distance.
    """
    if acorn is None:
        np.random.seed(acorn)
        
    J = len(embedding_functions)
    
    if J == 2:
        c = 1
    elif J == 4:
        c = 3
    else:
        c=1
        
    errors = np.zeros((mc_its, 3))
    
    if J in [2, 4]:
        alpha_hats = np.zeros(mc_its)

    true_dist = generate_distance_matrix(P, embedding_functions=embedding_functions, 
                                         covariance_functions=covariance_functions)
    
    all_S_inds, new_dists = generate_S_indices(true_dist, alpha, n_inds=n_inds, return_new_dists=True, beta=beta)
    true_rankings = np.argsort(new_dists)
        
    if isinstance(s_stars, np.ndarray):
        for i,s in enumerate(s_stars):
            if s < 0:
                s_stars[i] = len(all_S_inds) + s
        S_star_inds = all_S_inds[s_stars]
    elif isinstance(s_stars, int):
        S_star_inds = np.random.choice(all_S_inds, size=s_stars)
    else:
        raise ValueError('bad')
    S_inds = np.array([i for i in all_S_inds if i not in S_star_inds])
        
    for i in range(mc_its):
        A_bar = np.zeros(P.shape)
        for j in range(k):
            connected = False
            while not connected:
                A_temp = graspy.simulations.rdpg(P)
                connected = graspy.utils.is_fully_connected(A_temp)
                A_bar = (1/(j+1)) * A_temp + (j/(j+1))*A_bar
            
        if poc:
            if J == 2:
                dist_matrix = true_dist
            elif J == 4:
                dist_matrix = generate_distance_matrix(P, embedding_functions[2:], 
                                                   covariance_functions=covariance_functions[2:])
        else:
            if J == 2:
                dist_matrix = generate_distance_matrix(A_bar, embedding_functions, 
                                                   covariance_functions=covariance_functions)
            elif J == 4:
                dist_matrix = generate_distance_matrix(A_bar, embedding_functions[2:], 
                                                   covariance_functions=covariance_functions[2:])
                    
        alpha_hat_vec, opt_dists = l2r.combine_representations(dist_matrix, 0, S_inds, solver=solver)
        
        if J in [2, 4]:
            alpha_hats[i] = alpha_hat_vec[0]
            
        if J == 2:
            ranked_lists = [np.argsort(dist_matrix[:, j]) for j in range(J)]
        elif J == 4:
            ranked_lists = [np.argsort(dist_matrix[:, j]) for j in range(J-2)]
        ranked_lists.append(np.argsort(opt_dists))
                
        if metric == 'error':
            errors[i] = np.array([rank_distance(S_star_inds, np.where(R == true_rankings[S_star_inds])) for R in ranked_lists])
        elif metric == 'rank':
            ranked_lists = remove_S_indices(ranked_lists, S_inds)
            errors[i] = average_rank(ranked_lists, S_star_inds)
        elif metric == 'mrr':
            ranked_lists = remove_S_indices(ranked_lists, S_inds)
            errors[i] = mean_reciprocal_rank(ranked_lists, S_star_inds)
            
    if J in [2, 4]:
        return alpha_hats, errors
    else:
        return errors


def plot_kde_differences(all_data, figsize=(8,6), h=1, num=1000, suptitle=None, filename=None):
    J, n = all_data.shape
    colors = sns.color_palette('Set1', n_colors=J)
    
    min_ = min(np.array([min(data) for data in all_data]))
    max_ = max(np.array([max(data) for data in all_data]))
    
    linspace = np.linspace(min_ - h, max_ + h, num)
    
    fig, ax = plt.subplots(J, J, sharex=True, sharey=True)
        
    for i, di in enumerate(all_data):
        for j, dj in enumerate(all_data):
            if i == j:
                temp_kdei = gaussian_kde(di)
                ax[i,i].plot(linspace, temp_kdei.pdf(linspace), c=colors[-i-1])
            else:
                temp_kdei = gaussian_kde(di)
                temp_kdej = gaussian_kde(dj)
                
                ax[i,j].plot(linspace, temp_kdei.pdf(linspace) - temp_kdej.pdf(linspace), ls="--")
            ax[i,j].axhline(y=0, c='k', lw=1)
    if suptitle is not None:
        fig.suptitle(suptitle)
        
    if filename:
        plt.savefig(filename)
        

def find_max_alpha(dist_matrix, S_indices, min_alpha, h=0.0001, max_its=50):
    n, J = dist_matrix.shape
    
    assert J == 2
    
    min_alpha_dist = np.average(dist_matrix, axis=1, weights = (1 - min_alpha, min_alpha))
    min_alpha_ranks = np.argsort(min_alpha_dist)
    
    obj_func_value = max([np.where(min_alpha_ranks == s)[0][0] for s in S_indices])
    
    interval = np.linspace(min_alpha, 1, num=(1 - min_alpha) / h)
    
    found = False
    prev = min_alpha
    current = (1 + min_alpha)/2
    i=0
    while i < max_its:
        # find closest point in our mesh
        temp_alpha = interval[np.argmin(abs(interval - current))]
        
        # find distance corresponding to closest point in our mesh
        temp_dist = np.average(dist_matrix, axis=1, weights = (1 - temp_alpha, temp_alpha))
        
        # find objective function value correpsonding to closest point in our mesh
        temp_obj_func_value = max([np.where(min_alpha_ranks == s)[0][0] for s in S_indices])
        
        # went too far
        if temp_obj_func_value > obj_func_value:
            prev = current
            current = (prev + min_alpha)/2
        elif temp_obj_func_value == obj_func_value:
            prev = current
            current = (prev + 1)/2
        
        if abs(prev - current) < h:
            return current
            
        i+=1
    return current

def find_best_vertices(dist_matrix, S_indices):
    """
    A function to find the best individual metrics.

    Input
    dist_matrix - array (shape=(n,J))
        An array containing J distances from an object of interest to n-1 other objects.
    S_indices - array-like
        The set of vertices known to be similar to an object of interest.
        
    Returns
    The metrics that minimize the maximum rank of an element of S and the corresponding
        objective function value.

    """

    n, J = dist_matrix.shape

    argmin = []
    min_ = n

    for j in range(J):
        dist = dist_matrix[:, j]
        rank_list = np.argsort(dist)
        
        S_ranks = np.zeros(len(S_indices), dtype='int')
        for i, s in enumerate(S_indices):
            S_ranks[i] = np.where(rank_list == s)[0][0]
                    
        obj_func_value = len(np.delete(np.arange(max(S_ranks)+1), S_ranks)) - 1
        if obj_func_value == min_:
            argmin.append(j)
        elif obj_func_value < min_:
            argmin = [j]
            min_ = obj_func_value

    return np.array(argmin), min_

def evaluate_best_vertices(dist_matrix, vertices, s_star):
    """
    A function to evaluate a set of individual metrics.
    
    Input
    dist_matrix - array (shape=(n,J))
        An array containing J distances from an object of interest to n-1 other objects.
    vertices - array-like
        The set of individual metrics to evaluate.
    s_star - array-like
        The set of indices for which the individual metrics are evaluated.
        
    
    Return
    ranks - np.array
        The rankings of the elements of s_star.
    """
    
    n, _ = dist_matrix.shape
    J_ = len(vertices)
    
    ranks = np.zeros(len(vertices))
    
    if len(s_star) > 1:
        raise ValueError('not implemented')
        
    for j, v in enumerate(vertices):
        temp_ranks = np.argsort(dist_matrix[:, j])
        ranks[j] = np.array([np.where(temp_ranks == s)[0][0] for s in s_star])
    
    return ranks

def remove_S_indices(rank_lists, S_indices):
    """
    A function to remove elements from a rank-list.
    
    Input
    rank_lists - list
        A list of arrays.
    S_indices - array-like
        The set of objects to be removed.
        
    Return
    new_rank_lists - list
        A list of arrays with S_indices removed.
    """
    
    new_rank_lists = []
    for i, r in enumerate(rank_lists):
        idx = np.array([np.where(r == s)[0][0] for s in S_indices])
        new_rank_lists.append(np.delete(r, idx))
        
    return new_rank_lists
        

def get_unique_indices(all_deltas, indices=np.array([0]), threshold=0):
    """
    A function to find the "unique" metrics.
    
    Input
    all_deltas - list
        A list of matrices of shape (n,J).
    indices - array-like
        A list containing the indices of the metrics that we know we want to use.
    threshold - float
        "Unique"ness threshold.
        
    Return
    An array of unique metric indices.
    """
    
    n, J = all_deltas[0].shape
    
    triu=np.triu_indices(J, k=1)
    
    for i, delta in enumerate(all_deltas):
        temp_diff = pairwise_distances(delta.T)
        candidates = np.array([i for i in range(J) if i not in indices])
        
        new_indices = []
        
        j = 0
        
        while j < len(candidates):
            candidates[j], temp_diff[:, indices]
            if np.sum(temp_diff[candidates[j], indices] < threshold) == 1:
                indices = np.concatenate((indices, [candidates[j]]))
                
            j+=1
                
<<<<<<< HEAD
    return np.sort(indices)
=======
    return np.sort(indices)

>>>>>>> bcb8d8a7
<|MERGE_RESOLUTION|>--- conflicted
+++ resolved
@@ -495,10 +495,5 @@
                 indices = np.concatenate((indices, [candidates[j]]))
                 
             j+=1
-                
-<<<<<<< HEAD
-    return np.sort(indices)
-=======
-    return np.sort(indices)
-
->>>>>>> bcb8d8a7
+              
+    return np.sort(indices)